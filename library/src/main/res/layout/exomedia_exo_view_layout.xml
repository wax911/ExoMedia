<?xml version="1.0" encoding="utf-8"?>
<RelativeLayout xmlns:android="http://schemas.android.com/apk/res/android"
                xmlns:tools="http://schemas.android.com/tools"
                android:layout_width="match_parent"
<<<<<<< HEAD
                android:layout_height="match_parent">
=======
                android:layout_height="match_parent"
                android:background="@android:color/black">
>>>>>>> 0cf8bcbc

    <com.devbrackets.android.exomedia.widget.VideoTextureView
        android:id="@+id/exomedia_exo_video_surface"
        android:layout_width="match_parent"
        android:layout_height="wrap_content"
        android:layout_centerInParent="true"/>

    <View
        android:id="@+id/exomedia_video_shutter_top"
        android:layout_width="match_parent"
        android:layout_height="0dp"
        android:layout_alignParentTop="true"
        android:background="@android:color/black"/>

    <View
        android:id="@+id/exomedia_video_shutter_left"
        android:layout_width="0dp"
        android:layout_height="match_parent"
        android:layout_alignParentLeft="true"
        android:background="@android:color/black"
        tools:ignore="RtlHardcoded"/>

    <View
        android:id="@+id/exomedia_video_shutter_right"
        android:layout_width="0dp"
        android:layout_height="match_parent"
        android:layout_alignParentRight="true"
        android:background="@android:color/black"
        tools:ignore="RtlHardcoded"/>

    <View
        android:id="@+id/exomedia_video_shutter_bottom"
        android:layout_width="match_parent"
        android:layout_height="0dp"
        android:layout_alignParentBottom="true"
        android:background="@android:color/black"/>

    <ImageView
        android:id="@+id/exomedia_video_preview_image"
        android:layout_width="match_parent"
        android:layout_height="match_parent"
        android:layout_centerInParent="true"
        android:scaleType="centerCrop"
        tools:ignore="ContentDescription"/>
</RelativeLayout><|MERGE_RESOLUTION|>--- conflicted
+++ resolved
@@ -2,12 +2,8 @@
 <RelativeLayout xmlns:android="http://schemas.android.com/apk/res/android"
                 xmlns:tools="http://schemas.android.com/tools"
                 android:layout_width="match_parent"
-<<<<<<< HEAD
-                android:layout_height="match_parent">
-=======
                 android:layout_height="match_parent"
                 android:background="@android:color/black">
->>>>>>> 0cf8bcbc
 
     <com.devbrackets.android.exomedia.widget.VideoTextureView
         android:id="@+id/exomedia_exo_video_surface"
