/*
 * Copyright (C) 2015-2017 ExoMedia Contributors
 *
 * Licensed under the Apache License, Version 2.0 (the "License");
 * you may not use this file except in compliance with the License.
 * You may obtain a copy of the License at
 *
 *      http://www.apache.org/licenses/LICENSE-2.0
 *
 * Unless required by applicable law or agreed to in writing, software
 * distributed under the License is distributed on an "AS IS" BASIS,
 * WITHOUT WARRANTIES OR CONDITIONS OF ANY KIND, either express or implied.
 * See the License for the specific language governing permissions and
 * limitations under the License.
 */

package com.devbrackets.android.exomedia.core;

import android.media.MediaPlayer;
import android.net.NetworkInfo;
import android.os.Handler;
import android.support.annotation.IntRange;
import android.support.annotation.NonNull;
import android.support.annotation.Nullable;
import android.view.Surface;

import com.devbrackets.android.exomedia.annotation.ExoPlayerState;
import com.devbrackets.android.exomedia.annotation.PlaybackStateType;
import com.devbrackets.android.exomedia.core.exception.NativeMediaPlaybackException;
import com.devbrackets.android.exomedia.core.exoplayer.ExoMediaPlayer;
import com.devbrackets.android.exomedia.core.listener.ExoPlayerListener;
import com.devbrackets.android.exomedia.core.listener.MetadataListener;
import com.devbrackets.android.exomedia.core.video.ClearableSurface;
import com.devbrackets.android.exomedia.listener.OnBufferUpdateListener;
import com.devbrackets.android.exomedia.listener.OnCompletionListener;
import com.devbrackets.android.exomedia.listener.OnErrorListener;
import com.devbrackets.android.exomedia.listener.OnPlaybackStateChangeListener;
import com.devbrackets.android.exomedia.listener.OnPreparedListener;
import com.devbrackets.android.exomedia.listener.OnSeekCompletionListener;
<<<<<<< HEAD
import com.devbrackets.android.exomedia.type.PlaybackState;
=======
import com.google.android.exoplayer2.ExoPlaybackException;
import com.google.android.exoplayer2.Format;
import com.google.android.exoplayer2.PlaybackParameters;
>>>>>>> d2aa5296
import com.google.android.exoplayer2.Player;
import com.google.android.exoplayer2.analytics.AnalyticsListener;
import com.google.android.exoplayer2.decoder.DecoderCounters;
import com.google.android.exoplayer2.metadata.Metadata;
import com.google.android.exoplayer2.source.MediaSourceEventListener;
import com.google.android.exoplayer2.source.TrackGroupArray;
import com.google.android.exoplayer2.trackselection.TrackSelectionArray;

import java.io.IOException;
import java.lang.ref.WeakReference;

/**
 * An internal Listener that implements the listeners for the {@link ExoMediaPlayer},
 * Android VideoView, and the Android MediaPlayer to output to the correct
 * error listeners.
 */
public class ListenerMux implements ExoPlayerListener, MediaPlayer.OnPreparedListener, MediaPlayer.OnCompletionListener, MediaPlayer.OnErrorListener,
        MediaPlayer.OnBufferingUpdateListener, MediaPlayer.OnSeekCompleteListener, OnBufferUpdateListener, MetadataListener, AnalyticsListener {
    //The amount of time the current position can be off the duration to call the onCompletion listener
    private static final long COMPLETED_DURATION_LEEWAY = 1_000;

    @NonNull
    private Handler delayedHandler = new Handler();
    @NonNull
    private Notifier muxNotifier;

    @Nullable
    private OnPreparedListener preparedListener;
    @Nullable
    private OnCompletionListener completionListener;
    @Nullable
    private OnBufferUpdateListener bufferUpdateListener;
    @Nullable
    private OnSeekCompletionListener seekCompletionListener;
    @Nullable
    private OnErrorListener errorListener;
    @Nullable
    private MetadataListener metadataListener;
    @Nullable
<<<<<<< HEAD
    private OnPlaybackStateChangeListener stateChangeListener; //todo use with MediaPlayer backing
=======
    private AnalyticsListener analyticsListener;
>>>>>>> d2aa5296

    @NonNull
    private WeakReference<ClearableSurface> clearableSurfaceRef = new WeakReference<>(null);

    @PlaybackStateType
    private int playbackState = PlaybackState.IDLE;

    private boolean notifiedPrepared = false;
    private boolean notifiedCompleted = false;
    private boolean clearRequested = false;

    public ListenerMux(@NonNull Notifier notifier) {
        muxNotifier = notifier;
    }

    @Override
    public void onBufferingUpdate(MediaPlayer mp, int percent) {
        onBufferingUpdate(percent);
    }

    @Override
    public void onCompletion(MediaPlayer mp) {
        notifyStateChange(PlaybackState.COMPLETED);

        if (completionListener != null) {
            completionListener.onCompletion();
        }
    }

    @Override
    public boolean onError(MediaPlayer mp, int what, int extra) {
        notifyStateChange(PlaybackState.ERROR);
        return notifyErrorListener(new NativeMediaPlaybackException(what, extra));
    }

    @Override
    public void onSeekComplete(MediaPlayer mp) {
        if (seekCompletionListener != null) {
            seekCompletionListener.onSeekComplete();
        }
    }

    @Override
    public void onPrepared(MediaPlayer mp) {
        notifyPreparedListener();
    }

    @Override
    public void onError(ExoMediaPlayer exoMediaPlayer, Exception e) {
        muxNotifier.onMediaPlaybackEnded();
        muxNotifier.onExoPlayerError(exoMediaPlayer, e);
        notifyErrorListener(e);
    }

    @Override
    public void onStateChanged(boolean playWhenReady, @ExoPlayerState int playbackState) {
        //TODO: How are the cases of seeking, preparing, etc. handled? (only IDLE, ERROR, COMPLETED, READY, BUFFERING are handled)
        notifyStateChange(mapPlaybackState(playbackState));

        //Makes sure the ended and prepared listeners are notified
        if (playbackState == Player.STATE_ENDED) {
            muxNotifier.onMediaPlaybackEnded();

            if (!notifiedCompleted) {
                notifyCompletionListener();
            }
        } else if (playbackState == Player.STATE_READY && !notifiedPrepared) {
            notifyPreparedListener();
        }

        //Updates the previewImage
        if (playbackState == Player.STATE_READY && playWhenReady) {
            muxNotifier.onPreviewImageStateChanged(false);
        }

        //Clears the textureView when requested
        if (playbackState == Player.STATE_IDLE && clearRequested) {
            clearRequested = false;
            ClearableSurface clearableSurface = clearableSurfaceRef.get();

            if (clearableSurface != null) {
                clearableSurface.clearSurface();
                clearableSurfaceRef = new WeakReference<>(null);
            }
        }
    }

    @Override
    public void onSeekComplete() {
        notifyStateChange(PlaybackState.READY);
        muxNotifier.onSeekComplete();

        if (seekCompletionListener != null) {
            seekCompletionListener.onSeekComplete();
        }
    }

    @Override
    public void onBufferingUpdate(@IntRange(from = 0, to = 100) int percent) {
        muxNotifier.onBufferUpdated(percent);

        if (bufferUpdateListener != null) {
            bufferUpdateListener.onBufferingUpdate(percent);
        }
    }

    @Override
    public void onMetadata(Metadata metadata) {
        if (metadataListener != null) {
            metadataListener.onMetadata(metadata);
        }
    }

    @Override
    public void onVideoSizeChanged(int width, int height, int unAppliedRotationDegrees, float pixelWidthHeightRatio) {
        muxNotifier.onVideoSizeChanged(width, height, unAppliedRotationDegrees, pixelWidthHeightRatio);
    }

    // Analytics
    @Override
    public void onPlayerStateChanged(EventTime eventTime, boolean playWhenReady, int playbackState) {
        if (analyticsListener != null) {
            analyticsListener.onPlayerStateChanged(eventTime, playWhenReady, playbackState);
        }
    }

    @Override
    public void onTimelineChanged(EventTime eventTime, int reason) {
        if (analyticsListener != null) {
            analyticsListener.onTimelineChanged(eventTime, reason);
        }
    }

    @Override
    public void onPositionDiscontinuity(EventTime eventTime, int reason) {
        if (analyticsListener != null) {
            analyticsListener.onPositionDiscontinuity(eventTime, reason);
        }
    }

    @Override
    public void onSeekStarted(EventTime eventTime) {
        if (analyticsListener != null) {
            analyticsListener.onSeekStarted(eventTime);
        }
    }

    @Override
    public void onSeekProcessed(EventTime eventTime) {
        if (analyticsListener != null) {
            analyticsListener.onSeekProcessed(eventTime);
        }
    }

    @Override
    public void onPlaybackParametersChanged(EventTime eventTime, PlaybackParameters playbackParameters) {
        if (analyticsListener != null) {
            analyticsListener.onPlaybackParametersChanged(eventTime, playbackParameters);
        }
    }

    @Override
    public void onRepeatModeChanged(EventTime eventTime, int repeatMode) {
        if (analyticsListener != null) {
            analyticsListener.onRepeatModeChanged(eventTime, repeatMode);
        }
    }

    @Override
    public void onShuffleModeChanged(EventTime eventTime, boolean shuffleModeEnabled) {
        if (analyticsListener != null) {
            analyticsListener.onShuffleModeChanged(eventTime, shuffleModeEnabled);
        }
    }

    @Override
    public void onLoadingChanged(EventTime eventTime, boolean isLoading) {
        if (analyticsListener != null) {
            analyticsListener.onLoadingChanged(eventTime, isLoading);
        }
    }

    @Override
    public void onPlayerError(EventTime eventTime, ExoPlaybackException error) {
        if (analyticsListener != null) {
            analyticsListener.onPlayerError(eventTime, error);
        }
    }

    @Override
    public void onTracksChanged(EventTime eventTime, TrackGroupArray trackGroups, TrackSelectionArray trackSelections) {
        if (analyticsListener != null) {
            analyticsListener.onTracksChanged(eventTime, trackGroups, trackSelections);
        }
    }

    @Override
    public void onLoadStarted(EventTime eventTime, MediaSourceEventListener.LoadEventInfo loadEventInfo, MediaSourceEventListener.MediaLoadData mediaLoadData) {
        if (analyticsListener != null) {
            analyticsListener.onLoadStarted(eventTime, loadEventInfo, mediaLoadData);
        }
    }

    @Override
    public void onLoadCompleted(EventTime eventTime, MediaSourceEventListener.LoadEventInfo loadEventInfo, MediaSourceEventListener.MediaLoadData mediaLoadData) {
        if (analyticsListener != null) {
            analyticsListener.onLoadCompleted(eventTime, loadEventInfo, mediaLoadData);
        }
    }

    @Override
    public void onLoadCanceled(EventTime eventTime, MediaSourceEventListener.LoadEventInfo loadEventInfo, MediaSourceEventListener.MediaLoadData mediaLoadData) {
        if (analyticsListener != null) {
            analyticsListener.onLoadCanceled(eventTime, loadEventInfo, mediaLoadData);
        }
    }

    @Override
    public void onLoadError(EventTime eventTime, MediaSourceEventListener.LoadEventInfo loadEventInfo, MediaSourceEventListener.MediaLoadData mediaLoadData, IOException error, boolean wasCanceled) {
        if (analyticsListener != null) {
            analyticsListener.onLoadError(eventTime, loadEventInfo, mediaLoadData, error, wasCanceled);
        }
    }

    @Override
    public void onDownstreamFormatChanged(EventTime eventTime, MediaSourceEventListener.MediaLoadData mediaLoadData) {
        if (analyticsListener != null) {
            analyticsListener.onDownstreamFormatChanged(eventTime, mediaLoadData);
        }
    }

    @Override
    public void onUpstreamDiscarded(EventTime eventTime, MediaSourceEventListener.MediaLoadData mediaLoadData) {
        if (analyticsListener != null) {
            analyticsListener.onUpstreamDiscarded(eventTime, mediaLoadData);
        }
    }

    @Override
    public void onMediaPeriodCreated(EventTime eventTime) {
        if (analyticsListener != null) {
            analyticsListener.onMediaPeriodCreated(eventTime);
        }
    }

    @Override
    public void onMediaPeriodReleased(EventTime eventTime) {
        if (analyticsListener != null) {
            analyticsListener.onMediaPeriodReleased(eventTime);
        }
    }

    @Override
    public void onReadingStarted(EventTime eventTime) {
        if (analyticsListener != null) {
            analyticsListener.onReadingStarted(eventTime);
        }
    }

    @Override
    public void onBandwidthEstimate(EventTime eventTime, int totalLoadTimeMs, long totalBytesLoaded, long bitrateEstimate) {
        if (analyticsListener != null) {
            analyticsListener.onBandwidthEstimate(eventTime, totalLoadTimeMs, totalBytesLoaded, bitrateEstimate);
        }
    }

    @Override
    public void onViewportSizeChange(EventTime eventTime, int width, int height) {
        if (analyticsListener != null) {
            analyticsListener.onViewportSizeChange(eventTime, width, height);
        }
    }

    @Override
    public void onNetworkTypeChanged(EventTime eventTime, @Nullable NetworkInfo networkInfo) {
        if (analyticsListener != null) {
            analyticsListener.onNetworkTypeChanged(eventTime, networkInfo);
        }
    }

    @Override
    public void onMetadata(EventTime eventTime, Metadata metadata) {
        if (analyticsListener != null) {
            analyticsListener.onMetadata(eventTime, metadata);
        }
    }

    @Override
    public void onDecoderEnabled(EventTime eventTime, int trackType, DecoderCounters decoderCounters) {
        if (analyticsListener != null) {
            analyticsListener.onDecoderEnabled(eventTime, trackType, decoderCounters);
        }
    }

    @Override
    public void onDecoderInitialized(EventTime eventTime, int trackType, String decoderName, long initializationDurationMs) {
        if (analyticsListener != null) {
            analyticsListener.onDecoderInitialized(eventTime, trackType, decoderName, initializationDurationMs);
        }
    }

    @Override
    public void onDecoderInputFormatChanged(EventTime eventTime, int trackType, Format format) {
        if (analyticsListener != null) {
            analyticsListener.onDecoderInputFormatChanged(eventTime, trackType, format);
        }
    }

    @Override
    public void onDecoderDisabled(EventTime eventTime, int trackType, DecoderCounters decoderCounters) {
        if (analyticsListener != null) {
            analyticsListener.onDecoderDisabled(eventTime, trackType, decoderCounters);
        }
    }

    @Override
    public void onAudioSessionId(EventTime eventTime, int audioSessionId) {
        if (analyticsListener != null) {
            analyticsListener.onAudioSessionId(eventTime, audioSessionId);
        }
    }

    @Override
    public void onAudioUnderrun(EventTime eventTime, int bufferSize, long bufferSizeMs, long elapsedSinceLastFeedMs) {
        if (analyticsListener != null) {
            analyticsListener.onAudioUnderrun(eventTime, bufferSize, bufferSizeMs, elapsedSinceLastFeedMs);
        }
    }

    @Override
    public void onDroppedVideoFrames(EventTime eventTime, int droppedFrames, long elapsedMs) {
        if (analyticsListener != null) {
            analyticsListener.onDroppedVideoFrames(eventTime, droppedFrames, elapsedMs);
        }
    }

    @Override
    public void onVideoSizeChanged(EventTime eventTime, int width, int height, int unappliedRotationDegrees, float pixelWidthHeightRatio) {
        if (analyticsListener != null) {
            analyticsListener.onVideoSizeChanged(eventTime, width, height, unappliedRotationDegrees, pixelWidthHeightRatio);
        }
    }

    @Override
    public void onRenderedFirstFrame(EventTime eventTime, Surface surface) {
        if (analyticsListener != null) {
            analyticsListener.onRenderedFirstFrame(eventTime, surface);
        }
    }

    @Override
    public void onDrmKeysLoaded(EventTime eventTime) {
        if (analyticsListener != null) {
            analyticsListener.onDrmKeysLoaded(eventTime);
        }
    }

    @Override
    public void onDrmSessionManagerError(EventTime eventTime, Exception error) {
        if (analyticsListener != null) {
            analyticsListener.onDrmSessionManagerError(eventTime, error);
        }
    }

    @Override
    public void onDrmKeysRestored(EventTime eventTime) {
        if (analyticsListener != null) {
            analyticsListener.onDrmKeysRestored(eventTime);
        }
    }

    @Override
    public void onDrmKeysRemoved(EventTime eventTime) {
        if (analyticsListener != null) {
            analyticsListener.onDrmKeysRemoved(eventTime);
        }
    }

    /**
     * Specifies the surface to clear when the playback reaches an appropriate state.
     * Once the <code>clearableSurface</code> is cleared, the reference will be removed
     *
     * @param clearableSurface The {@link ClearableSurface} to clear when the playback reaches an appropriate state
     */
    public void clearSurfaceWhenReady(@Nullable ClearableSurface clearableSurface) {
        clearRequested = true;
        clearableSurfaceRef = new WeakReference<>(clearableSurface);
    }

    /**
     * Sets the listener to inform of VideoPlayer prepared events
     *
     * @param listener The listener to inform
     */
    public void setOnPreparedListener(@Nullable OnPreparedListener listener) {
        preparedListener = listener;
    }

    /**
     * Sets the listener to inform of VideoPlayer completion events
     *
     * @param listener The listener to inform
     */
    public void setOnCompletionListener(@Nullable OnCompletionListener listener) {
        completionListener = listener;
    }

    /**
     * Sets the listener to inform of buffering updates
     *
     * @param listener The listener to inform
     */
    public void setOnBufferUpdateListener(@Nullable OnBufferUpdateListener listener) {
        bufferUpdateListener = listener;
    }

    /**
     * Sets the listener to inform of VideoPlayer seek completion events
     *
     * @param listener The listener to inform
     */
    public void setOnSeekCompletionListener(@Nullable OnSeekCompletionListener listener) {
        seekCompletionListener = listener;
    }

    /**
     * Sets the listener to inform of playback errors
     *
     * @param listener The listener to inform
     */
    public void setOnErrorListener(@Nullable OnErrorListener listener) {
        errorListener = listener;
    }

    /**
     * Sets the listener to inform of ID3 metadata updates
     *
     * @param listener The listener to inform
     */
    public void setMetadataListener(@Nullable MetadataListener listener) {
        metadataListener = listener;
    }

    /**
<<<<<<< HEAD
     * Sets the listener to inform of playback state changes
     *
     * @param listener The listener to inform
     */
    public void setOnPlaybackStateChangeListener(@Nullable OnPlaybackStateChangeListener listener) {
        stateChangeListener = listener;
    }

    @PlaybackStateType
    public int getPlaybackState() {
        return playbackState;
=======
     * Sets the listener to inform of Analytics updates
     *
     * @param listener The listener to inform
     */
    public void setAnalyticsListener(@Nullable AnalyticsListener listener) {
        analyticsListener = listener;
>>>>>>> d2aa5296
    }

    /**
     * Sets weather the listener was notified when we became prepared.
     *
     * @param wasNotified True if the onPreparedListener was already notified
     */
    public void setNotifiedPrepared(boolean wasNotified) {
        notifiedPrepared = wasNotified;
        muxNotifier.onPreviewImageStateChanged(true);
    }

    /**
     * Retrieves if the player was prepared
     *
     * @return True if the player was prepared
     */
    public boolean isPrepared() {
        return notifiedPrepared;
    }

    /**
     * Sets weather the listener was notified when the playback was completed
     * (played through the end).
     *
     * @param wasNotified True if the onCompletionListener was already notified
     */
    public void setNotifiedCompleted(boolean wasNotified) {
        notifiedCompleted = wasNotified;
    }

    protected void notifyStateChange(@PlaybackStateType int state) {
        playbackState = state;

        if (stateChangeListener != null) {
            stateChangeListener.onPlaybackStateChange(state);
        }
    }

    @PlaybackStateType
    protected int mapPlaybackState(@ExoPlayerState int exoPlayerState) {
        switch (exoPlayerState) {
            case Player.STATE_IDLE:
                return PlaybackState.IDLE;
            case Player.STATE_BUFFERING:
                return PlaybackState.BUFFERING;
            case Player.STATE_ENDED:
                return PlaybackState.COMPLETED;
            case Player.STATE_READY:
                return PlaybackState.READY;
        }

        return PlaybackState.IDLE;
    }

    private boolean notifyErrorListener(Exception e) {
        return errorListener != null && errorListener.onError(e);
    }

    private void notifyPreparedListener() {
        notifiedPrepared = true;

        delayedHandler.post(new Runnable() {
            @Override
            public void run() {
                performPreparedHandlerNotification();
            }
        });
    }

    private void notifyCompletionListener() {
        if (!muxNotifier.shouldNotifyCompletion(COMPLETED_DURATION_LEEWAY)) {
            return;
        }

        notifiedCompleted = true;

        delayedHandler.post(new Runnable() {
            @Override
            public void run() {
                performCompletionHandlerNotification();
            }
        });
    }

    private void performPreparedHandlerNotification() {
        notifyStateChange(PlaybackState.READY);
        muxNotifier.onPrepared();

        if (preparedListener != null) {
            preparedListener.onPrepared();
        }
    }

    private void performCompletionHandlerNotification() {
        notifyStateChange(PlaybackState.COMPLETED);

        if (completionListener != null) {
            completionListener.onCompletion();
        }
    }

    public static abstract class Notifier {
        public void onSeekComplete() {
            //Purposefully left blank
        }

        public void onBufferUpdated(int percent) {
            //Purposefully left blank
        }

        public void onVideoSizeChanged(int width, int height, int unAppliedRotationDegrees, float pixelWidthHeightRatio) {
            //Purposefully left blank
        }

        public void onPrepared() {
            //Purposefully left blank
        }

        public void onPreviewImageStateChanged(boolean toVisible) {
            //Purposefully left blank
        }

        public abstract boolean shouldNotifyCompletion(long endLeeway);

        public abstract void onExoPlayerError(ExoMediaPlayer exoMediaPlayer, Exception e);

        public abstract void onMediaPlaybackEnded();
    }
}<|MERGE_RESOLUTION|>--- conflicted
+++ resolved
@@ -37,13 +37,10 @@
 import com.devbrackets.android.exomedia.listener.OnPlaybackStateChangeListener;
 import com.devbrackets.android.exomedia.listener.OnPreparedListener;
 import com.devbrackets.android.exomedia.listener.OnSeekCompletionListener;
-<<<<<<< HEAD
-import com.devbrackets.android.exomedia.type.PlaybackState;
-=======
 import com.google.android.exoplayer2.ExoPlaybackException;
 import com.google.android.exoplayer2.Format;
 import com.google.android.exoplayer2.PlaybackParameters;
->>>>>>> d2aa5296
+import com.devbrackets.android.exomedia.type.PlaybackState;
 import com.google.android.exoplayer2.Player;
 import com.google.android.exoplayer2.analytics.AnalyticsListener;
 import com.google.android.exoplayer2.decoder.DecoderCounters;
@@ -83,11 +80,9 @@
     @Nullable
     private MetadataListener metadataListener;
     @Nullable
-<<<<<<< HEAD
+    private AnalyticsListener analyticsListener;
+    @Nullable
     private OnPlaybackStateChangeListener stateChangeListener; //todo use with MediaPlayer backing
-=======
-    private AnalyticsListener analyticsListener;
->>>>>>> d2aa5296
 
     @NonNull
     private WeakReference<ClearableSurface> clearableSurfaceRef = new WeakReference<>(null);
@@ -532,7 +527,15 @@
     }
 
     /**
-<<<<<<< HEAD
+     * Sets the listener to inform of Analytics updates
+     *
+     * @param listener The listener to inform
+     */
+    public void setAnalyticsListener(@Nullable AnalyticsListener listener) {
+        analyticsListener = listener;
+    }
+
+    /**
      * Sets the listener to inform of playback state changes
      *
      * @param listener The listener to inform
@@ -544,14 +547,6 @@
     @PlaybackStateType
     public int getPlaybackState() {
         return playbackState;
-=======
-     * Sets the listener to inform of Analytics updates
-     *
-     * @param listener The listener to inform
-     */
-    public void setAnalyticsListener(@Nullable AnalyticsListener listener) {
-        analyticsListener = listener;
->>>>>>> d2aa5296
     }
 
     /**
