--- conflicted
+++ resolved
@@ -160,17 +160,6 @@
 
             HlsSampleSource sampleSource = new HlsSampleSource(chunkSource, loadControl,
                     BUFFER_SEGMENTS * BUFFER_SEGMENT_SIZE, mainHandler, player, EMExoPlayer.RENDER_VIDEO_INDEX);
-<<<<<<< HEAD
-=======
-            MediaCodecVideoTrackRenderer videoRenderer = new MediaCodecVideoTrackRenderer(context,
-                    sampleSource, MediaCodec.VIDEO_SCALING_MODE_SCALE_TO_FIT, 5000, mainHandler, player, 50);
-            MediaCodecAudioTrackRenderer audioRenderer = new EMMediaCodecAudioTrackRenderer(sampleSource,
-                    null, true, player.getMainHandler(), player, AudioCapabilities.getCapabilities(context));
-            MetadataTrackRenderer<Map<String, Object>> id3Renderer = new MetadataTrackRenderer<>(
-                    sampleSource, new Id3Parser(), player, mainHandler.getLooper());
-            Eia608TrackRenderer closedCaptionRenderer = new Eia608TrackRenderer(sampleSource, player,
-                    mainHandler.getLooper());
->>>>>>> fa7c53a9
 
             //Create the renderers
             MediaCodecVideoTrackRenderer videoRenderer = new MediaCodecVideoTrackRenderer(context, sampleSource,
