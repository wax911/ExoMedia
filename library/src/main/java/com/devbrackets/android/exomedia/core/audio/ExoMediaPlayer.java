--- conflicted
+++ resolved
@@ -60,14 +60,11 @@
     protected EMListenerMux listenerMux;
     protected boolean playRequested = false;
 
-<<<<<<< HEAD
     @Nullable
     protected DrmProvider drmProvider;
-=======
     @NonNull
     protected InternalListeners internalListeners = new InternalListeners();
 
->>>>>>> c0c0d9c6
     protected int audioStreamType = AudioManager.STREAM_MUSIC;
 
     public ExoMediaPlayer(@NonNull Context context) {
