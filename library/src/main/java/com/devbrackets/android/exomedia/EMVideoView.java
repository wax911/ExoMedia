/*
 * Copyright (C) 2016 Brian Wernick
 *
 * Licensed under the Apache License, Version 2.0 (the "License");
 * you may not use this file except in compliance with the License.
 * You may obtain a copy of the License at
 *
 *      http://www.apache.org/licenses/LICENSE-2.0
 *
 * Unless required by applicable law or agreed to in writing, software
 * distributed under the License is distributed on an "AS IS" BASIS,
 * WITHOUT WARRANTIES OR CONDITIONS OF ANY KIND, either express or implied.
 * See the License for the specific language governing permissions and
 * limitations under the License.
 */

package com.devbrackets.android.exomedia;

import android.annotation.TargetApi;
import android.content.Context;
import android.content.res.Configuration;
import android.content.res.TypedArray;
import android.graphics.Bitmap;
import android.graphics.SurfaceTexture;
import android.graphics.drawable.Drawable;
import android.media.MediaPlayer;
import android.net.Uri;
import android.os.Build;
import android.support.annotation.DrawableRes;
import android.support.annotation.Nullable;
import android.util.AttributeSet;
import android.view.GestureDetector;
import android.view.MotionEvent;
import android.view.Surface;
import android.view.TextureView;
import android.view.View;
import android.view.ViewTreeObserver;
import android.widget.ImageView;
import android.widget.RelativeLayout;
import android.widget.VideoView;

<<<<<<< HEAD
import com.devbrackets.android.exomedia.core.builder.DashRenderBuilder;
import com.devbrackets.android.exomedia.core.builder.HlsRenderBuilder;
import com.devbrackets.android.exomedia.core.builder.RenderBuilder;
import com.devbrackets.android.exomedia.core.builder.SmoothStreamRenderBuilder;
import com.devbrackets.android.exomedia.core.exoplayer.EMExoPlayer;
import com.devbrackets.android.exomedia.core.listener.ExoPlayerListener;
import com.devbrackets.android.exomedia.type.MediaSourceType;
import com.devbrackets.android.exomedia.util.EMDeviceUtil;
import com.devbrackets.android.exomedia.util.MediaType;
=======
import com.devbrackets.android.exomedia.builder.DashRenderBuilder;
import com.devbrackets.android.exomedia.builder.HlsRenderBuilder;
import com.devbrackets.android.exomedia.builder.RenderBuilder;
import com.devbrackets.android.exomedia.builder.SmoothStreamRenderBuilder;
import com.devbrackets.android.exomedia.event.EMMediaProgressEvent;
import com.devbrackets.android.exomedia.exoplayer.EMExoPlayer;
import com.devbrackets.android.exomedia.listener.EMProgressCallback;
import com.devbrackets.android.exomedia.listener.ExoPlayerListener;
import com.devbrackets.android.exomedia.type.MediaSourceType;
import com.devbrackets.android.exomedia.util.EMDeviceUtil;
import com.devbrackets.android.exomedia.util.MediaUtil;
>>>>>>> b5b9c6a7
import com.devbrackets.android.exomedia.util.Repeater;
import com.devbrackets.android.exomedia.util.StopWatch;
import com.devbrackets.android.exomedia.widget.DefaultControls;
import com.devbrackets.android.exomedia.widget.DefaultControlsLeanback;
import com.devbrackets.android.exomedia.widget.DefaultControlsMobile;
import com.devbrackets.android.exomedia.widget.VideoTextureView;
import com.google.android.exoplayer.audio.AudioCapabilities;
import com.google.android.exoplayer.audio.AudioCapabilitiesReceiver;

/**
 * This is a support VideoView that will use the standard VideoView on devices below
 * JellyBean.  On devices with JellyBean and up we will use the ExoPlayer in order to
 * better support HLS streaming and full 1080p video resolutions which the VideoView
 * struggles with, and in some cases crashes.
 * <p>
 * To an external user this view should have the same APIs used with the standard VideoView
 * to help with quick implementations.
 */
@SuppressWarnings("UnusedDeclaration")
public class EMVideoView extends RelativeLayout implements AudioCapabilitiesReceiver.Listener, VideoTextureView.OnSizeChangeListener {
    private static final String TAG = EMVideoView.class.getSimpleName();
    private static final String USER_AGENT_FORMAT = "EMVideoView %s / Android %s / %s";

    private View shutterTop;
    private View shutterBottom;
    private View shutterRight;
    private View shutterLeft;

    private ImageView previewImageView;

    private TouchVideoView videoView;
    private VideoTextureView exoVideoTextureView;
    private EMExoPlayer emExoPlayer;

    protected DefaultControls defaultControls;
    protected Repeater pollRepeater = new Repeater();
    private StopWatch overriddenPositionStopWatch = new StopWatch();

    private AudioCapabilities audioCapabilities;
    private AudioCapabilitiesReceiver audioCapabilitiesReceiver;

    private boolean useExo = false;
    private int overriddenDuration = -1;
    private int positionOffset = 0;
    private boolean overridePosition = false;

    protected MuxNotifier muxNotifier = new MuxNotifier();
    private EMListenerMux listenerMux;
    private boolean playRequested = false;
    private boolean releaseOnDetachFromWindow = true;

    private Uri videoUri;

    public EMVideoView(Context context) {
        super(context);
        setup(context, null);
    }

    public EMVideoView(Context context, AttributeSet attrs) {
        super(context, attrs);
        setup(context, attrs);
    }

    @TargetApi(Build.VERSION_CODES.HONEYCOMB)
    public EMVideoView(Context context, AttributeSet attrs, int defStyleAttr) {
        super(context, attrs, defStyleAttr);
        setup(context, attrs);
    }

    @TargetApi(Build.VERSION_CODES.LOLLIPOP)
    public EMVideoView(Context context, AttributeSet attrs, int defStyleAttr, int defStyleRes) {
        super(context, attrs, defStyleAttr, defStyleRes);
        setup(context, attrs);
    }

    @Override
    protected void onDetachedFromWindow() {
        super.onDetachedFromWindow();
        pause();

        if (releaseOnDetachFromWindow) {
            release();
        }
    }

    @Override
    protected void onConfigurationChanged(Configuration newConfig) {
        super.onConfigurationChanged(newConfig);

        //Makes sure the shutters are the correct size
        getViewTreeObserver().addOnGlobalLayoutListener(new ViewTreeObserver.OnGlobalLayoutListener() {
            @Override
            @TargetApi(Build.VERSION_CODES.JELLY_BEAN)
            public void onGlobalLayout() {
                if (useExo) {
                    muxNotifier.updateVideoShutters(getWidth(), getHeight(), exoVideoTextureView.getWidth(), exoVideoTextureView
                            .getHeight());
                    getViewTreeObserver().removeOnGlobalLayoutListener(this);
                } else {
                    muxNotifier.updateVideoShutters(getWidth(), getHeight(), videoView.getWidth(), videoView.getHeight());
                    //noinspection deprecation
                    getViewTreeObserver().removeGlobalOnLayoutListener(this);
                }
            }
        });

        forceLayout();
        invalidate();
    }

    @Override
    public void onVideoSurfaceSizeChange(int width, int height) {
        muxNotifier.updateVideoShutters(getWidth(), getHeight(), width, height);
    }

    @Override
    public void setOnTouchListener(OnTouchListener listener) {
        if (exoVideoTextureView != null) {
            exoVideoTextureView.setOnTouchListener(listener);
        }

        if (videoView != null) {
            videoView.setOnTouchListener(listener);
        }

        //Sets the onTouch listener for the shutters
        shutterLeft.setOnTouchListener(listener);
        shutterRight.setOnTouchListener(listener);
        shutterTop.setOnTouchListener(listener);
        shutterBottom.setOnTouchListener(listener);

        super.setOnTouchListener(listener);
    }

    @Override
    public void onAudioCapabilitiesChanged(AudioCapabilities audioCapabilities) {
        if (!audioCapabilities.equals(this.audioCapabilities)) {
            this.audioCapabilities = audioCapabilities;
        }
    }

    private void setup(Context context, @Nullable AttributeSet attrs) {
        useExo = Build.VERSION.SDK_INT >= Build.VERSION_CODES.JELLY_BEAN && EMDeviceUtil.isDeviceCTSCompliant();

<<<<<<< HEAD
        //TODO: we need this in the DefaultControls
//        pollRepeater.setRepeatListener(new Repeater.RepeatListener() {
//            @Override
//            public void onRepeat() {
//                currentMediaProgressEvent.update(getCurrentPosition(), getBufferPercentage(), getDuration());
//
//                if (defaultControls != null) {
//                    defaultControls.setProgressEvent(currentMediaProgressEvent);
//                }
//            }
//        });
=======
                if (progressCallback != null) {
                    progressCallback.onProgressUpdated(currentMediaProgressEvent);
                }

            }
        });
>>>>>>> b5b9c6a7

        initView(context);
        readAttributes(context, attrs);
    }

    /**
     * Reads the attributes associated with this view, setting any values found
     *
     * @param context The context to retrieve the styled attributes with
     * @param attrs The {@link AttributeSet} to retrieve the values from
     */
    private void readAttributes(Context context, @Nullable AttributeSet attrs) {
        if (attrs == null || isInEditMode()) {
            return;
        }

        TypedArray typedArray = context.obtainStyledAttributes(attrs, R.styleable.EMVideoView);
        if (typedArray == null) {
            return;
        }

        //Updates the DefaultControls
        boolean enableDefaultControls = typedArray.getBoolean(R.styleable.EMVideoView_defaultControlsEnabled, false);
        setDefaultControlsEnabled(enableDefaultControls);

        typedArray.recycle();
    }

    private void initView(Context context) {
        if (useExo) {
            View.inflate(context, R.layout.exomedia_exo_view_layout, this);
        } else {
            View.inflate(context, R.layout.exomedia_video_view_layout, this);
        }

        shutterBottom = findViewById(R.id.exomedia_video_shutter_bottom);
        shutterTop = findViewById(R.id.exomedia_video_shutter_top);
        shutterLeft = findViewById(R.id.exomedia_video_shutter_left);
        shutterRight = findViewById(R.id.exomedia_video_shutter_right);

        previewImageView = (ImageView) findViewById(R.id.exomedia_video_preview_image);

        exoVideoTextureView = (VideoTextureView) findViewById(R.id.exomedia_exo_video_surface);
        videoView = (TouchVideoView) findViewById(R.id.exomedia_android_video_view);

        //If we are using the exo player set it up
        if (exoVideoTextureView != null) {
            setupExoPlayer();
        } else {
            setupVideoView();
        }
    }

    @TargetApi(Build.VERSION_CODES.JELLY_BEAN)
    private void setupExoPlayer() {
        audioCapabilitiesReceiver = new AudioCapabilitiesReceiver(getContext().getApplicationContext(), this);
        audioCapabilitiesReceiver.register();
        emExoPlayer = new EMExoPlayer(null);

        //Sets the internal listener
        listenerMux = new EMListenerMux(muxNotifier);
        emExoPlayer.addListener(listenerMux);
        emExoPlayer.setMetadataListener(null);
        exoVideoTextureView.setSurfaceTextureListener(new EMExoVideoSurfaceTextureListener());
        exoVideoTextureView.setOnSizeChangeListener(this);
    }

    private void setupVideoView() {
        listenerMux = new EMListenerMux(muxNotifier);
        videoView.setOnCompletionListener(listenerMux);
        videoView.setOnPreparedListener(listenerMux);
        videoView.setOnErrorListener(listenerMux);

        if (Build.VERSION.SDK_INT >= Build.VERSION_CODES.JELLY_BEAN_MR1) {
            videoView.setOnInfoListener(listenerMux);
        }
    }

    /**
     * Creates and returns the correct render builder for the specified VideoType and uri.
     *
     * @param renderType The RenderType to use for creating the correct RenderBuilder
     * @param uri The video's Uri
     * @param defaultMediaType  The MediaType to use when auto-detection fails
     * @return The appropriate RenderBuilder
     */
    private RenderBuilder getRendererBuilder(MediaSourceType renderType, Uri uri, MediaType defaultMediaType) {
        switch (renderType) {
            case HLS:
                return new HlsRenderBuilder(getContext().getApplicationContext(), getUserAgent(), uri.toString());
            case DASH:
                return new DashRenderBuilder(getContext().getApplicationContext(), getUserAgent(), uri.toString());
            case SMOOTH_STREAM:
                return new SmoothStreamRenderBuilder(getContext().getApplicationContext(), getUserAgent(), uri.toString());
            default:
                return new RenderBuilder(getContext().getApplicationContext(), getUserAgent(), uri.toString());
        }
    }

    /**
     * <b><em>WARNING:</em></b> Use of this method may cause memory leaks.
     * <p>
     * Enables or disables the automatic release when the EMVideoView is detached
     * from the window.  Normally this is expected to release all resources used
     * by calling {@link #release()}.  If <code>releaseOnDetach</code> is disabled
     * then {@link #release()} will need to be manually called.
     *
     * @param releaseOnDetach False to disable the automatic release in {@link #onDetachedFromWindow()}
     */
    public void setReleaseOnDetachFromWindow(boolean releaseOnDetach) {
        this.releaseOnDetachFromWindow = releaseOnDetach;
    }

    /**
     * Stops the playback and releases all resources attached to this
     * EMVideoView.  This should not be called manually unless
     * {@link #setReleaseOnDetachFromWindow(boolean)} has been set.
     */
    public void release() {
        defaultControls = null;
        stopPlayback();
        overriddenPositionStopWatch.stop();

        if (emExoPlayer != null) {
            emExoPlayer.release();
        }

        if (audioCapabilitiesReceiver != null) {
            audioCapabilitiesReceiver.unregister();
            audioCapabilitiesReceiver = null;
        }
    }

    /**
     * Retrieves the user agent that the EMVideoView will use when communicating
     * with media servers
     *
     * @return The String user agent for the EMVideoView
     */
    public String getUserAgent() {
        return String.format(USER_AGENT_FORMAT, BuildConfig.VERSION_NAME + " (" + BuildConfig.VERSION_CODE + ")", Build.VERSION.RELEASE, Build.MODEL);
    }

    /**
     * Sets an image that will be visible only when the video is loading.
     *
     * @param drawable The drawable to use for the preview image
     */
    public void setPreviewImage(@Nullable Drawable drawable) {
        if (previewImageView != null) {
            previewImageView.setImageDrawable(drawable);
        }
    }

    /**
     * Sets an image that will be visible only when the video is loading.
     *
     * @param resourceId The resourceId representing the preview image
     */
    public void setPreviewImage(@DrawableRes int resourceId) {
        if (previewImageView != null) {
            previewImageView.setImageResource(resourceId);
        }
    }

    /**
     * Sets an image that will be visible only when the video is loading.
     *
     * @param bitmap The bitmap to use for the preview image
     */
    public void setPreviewImage(@Nullable Bitmap bitmap) {
        if (previewImageView != null) {
            previewImageView.setImageBitmap(bitmap);
        }
    }

    /**
     * Sets an image that will be visible only when the video is loading.
     *
     * @param uri The Uri pointing to the preview image
     */
    public void setPreviewImage(@Nullable Uri uri) {
        if (previewImageView != null) {
            previewImageView.setImageURI(uri);
        }
    }

    /**
     * Gets the preview ImageView for use with image loading libraries.
     *
     * @return the preview ImageView
     */
    public ImageView getPreviewImageView() {
        return previewImageView;
    }

    /**
     * Sets the color for the video shutters (the black bars above and below the video)
     *
     * @param color The color
     */
    public void setShutterColor(int color) {
        if (shutterTop != null) {
            shutterTop.setBackgroundColor(color);
        }

        if (shutterBottom != null) {
            shutterBottom.setBackgroundColor(color);
        }

        if (shutterLeft != null) {
            shutterLeft.setBackgroundColor(color);
        }

        if (shutterRight != null) {
            shutterRight.setBackgroundColor(color);
        }
    }

<<<<<<< HEAD
=======
    /**
     * Sets the delay to use when notifying of progress.  The
     * default is 33 milliseconds, or 30 frames-per-second
     *
     * @param milliSeconds The millisecond delay to use
     */
    public void setProgressPollDelay(int milliSeconds) {
        pollRepeater.setRepeaterDelay(milliSeconds);
    }

    /**
     * Sets the callback to be informed of progress events.  This takes precedence over
     * the bus events.
     *
     * @param progressCallback The callback to be notified of progress events or null
     */
    public void setProgressCallback(@Nullable EMProgressCallback progressCallback) {
        this.progressCallback = progressCallback;
    }

    /**
     * Starts the progress poll with the callback to be informed of the progress
     * events.
     *
     * @param callback The Callback to inform of progress events
     */
    public void startProgressPoll(EMProgressCallback callback) {
        setProgressCallback(callback);
        startProgressPoll();
    }

    /**
     * Starts the progress poll.  This should be called after you have previously called
     * {@link #startProgressPoll(EMProgressCallback)}, otherwise you won't get notified
     * of progress changes
     */
    public void startProgressPoll() {
        if (defaultControls != null || progressCallback != null) {
            pollRepeater.start();
        }
    }

    /**
     * Stops the progress poll
     * (see {@link #startProgressPoll()})
     */
    public void stopProgressPoll() {
        if (defaultControls == null) {
            pollRepeater.stop();
        }
    }

>>>>>>> b5b9c6a7
    /***********************************
     * Start of the media control APIs *
     ***********************************/


    /**
     * Enables and disables the media control overlay for the video view.  This can
     * also be specified in the layout XML with the attribute <code>defaultControlsEnabled</code>
     *
     * @param enabled Weather the default video controls are enabled (default: false)
     */
    public void setDefaultControlsEnabled(boolean enabled) {
        if (defaultControls == null && enabled) {
            defaultControls = EMDeviceUtil.isDeviceTV(getContext()) ? new DefaultControlsLeanback(getContext()) : new DefaultControlsMobile(getContext());
            defaultControls.setVideoView(this);

            addView(defaultControls);
        } else if (defaultControls != null && !enabled) {
            removeView(defaultControls);
            defaultControls = null;
<<<<<<< HEAD
=======
            stopProgressPoll();
>>>>>>> b5b9c6a7
        }

        //Sets the onTouch listener to show the default controls
        TouchListener listener = new TouchListener(getContext());
        setOnTouchListener(enabled ? listener : null);
    }

    /**
     * Requests the DefaultControls to become visible.  This should only be called after
     * {@link #setDefaultControlsEnabled(boolean)}.
     */
    public void showDefaultControls() {
        if (defaultControls != null) {
            defaultControls.show();

            if (isPlaying()) {
                defaultControls.hideDelayed(DefaultControls.DEFAULT_CONTROL_HIDE_DELAY);
            }
        }
    }

    /**
     * Retrieves the default controls being used by this view.
     * If the default controls haven't been enabled with {@link #setDefaultControlsEnabled(boolean)}
     * or through the XML attribute <code>defaultControlsEnabled</code> this will return
     * null
     *
     * @return The default controls being used by this view or null
     */
    @Nullable
    public DefaultControls getDefaultControls() {
        return defaultControls;
    }

    /**
     * *************************************
     * Start of the standard VideoView APIs *
     * **************************************
     */

    /**
     * Sets the Uri location for the video to play.  If the media format cannot be determine
     * MP4 will be assumed.  You can also manually specify the media format with
     * {@link #setVideoURI(Uri, MediaType)}
     *
     * @param uri The video's Uri
     */
    public void setVideoURI(Uri uri) {
        setVideoURI(uri, MediaType.MP4);
    }

    /**
     * Sets the Uri location for the video to play
     *
     * @param uri              The video's Uri
     * @param defaultMediaType The MediaType to use when auto-detection fails
     */
    public void setVideoURI(Uri uri, MediaType defaultMediaType) {
        RenderBuilder builder = null;
        if(uri != null) {
            builder = getRendererBuilder(MediaSourceType.get(uri), uri, defaultMediaType);
        }

        setVideoURI(uri, builder);
    }

    /**
     * Sets the Uri location for the video to play
     *
     * @param uri              The video's Uri
     * @param renderBuilder    RenderBuilder that should be used
     */
    public void setVideoURI(Uri uri, RenderBuilder renderBuilder) {
        videoUri = uri;

        if (!useExo) {
            videoView.setVideoURI(uri);
        } else {
            if (uri == null) {
                emExoPlayer.replaceRenderBuilder(null);
            } else {
                emExoPlayer.replaceRenderBuilder(renderBuilder);
                listenerMux.setNotifiedCompleted(false);
            }

            //Makes sure the listeners get the onPrepared callback
            listenerMux.setNotifiedPrepared(false);
            emExoPlayer.seekTo(0);
        }

        if (defaultControls != null) {
            defaultControls.restartLoading();
        }
    }

    /**
     * Sets the path to the video.  This path can be a web address (e.g. http://) or
     * an absolute local path (e.g. file://)
     *
     * @param path The path to the video
     */
    public void setVideoPath(String path) {
        setVideoURI(Uri.parse(path));
    }

    /**
     * Retrieves the current Video URI.  If this hasn't been set with {@link #setVideoURI(android.net.Uri)}
     * or {@link #setVideoPath(String)} then null will be returned.
     *
     * @return The current video URI or null
     */
    @Nullable
    public Uri getVideoUri() {
        return videoUri;
    }

    /**
     * Sets the volume level for devices that support
     * the ExoPlayer (JellyBean or greater).
     *
     * @param volume The volume range [0.0 - 1.0]
     * @return True if the volume was set
     */
    public boolean setVolume(float volume) {
        if (useExo) {
            emExoPlayer.setVolume(volume);
            return true;
        }

        return false;
    }

    /**
     * Stops the current video playback and resets the listener states
     * so that we receive the callbacks for events like onPrepared
     */
    public void reset() {
        stopPlayback();
        setVideoURI(null);
    }

    /**
     * Moves the current video progress to the specified location.
     *
     * @param milliSeconds The time to move the playback to
     */
    public void seekTo(int milliSeconds) {
        if (!useExo) {
            videoView.seekTo(milliSeconds);
        } else {
            emExoPlayer.seekTo(milliSeconds);
        }
    }

    /**
     * Returns if a video is currently in playback
     *
     * @return True if a video is playing
     */
    public boolean isPlaying() {
        if (!useExo) {
            return videoView.isPlaying();
        }

        return emExoPlayer.getPlayWhenReady();
    }

    /**
     * Starts the playback for the video specified in {@link #setVideoURI(android.net.Uri)}
     * or {@link #setVideoPath(String)}.  This should be called after the VideoView is correctly
     * prepared (see {@link #setOnPreparedListener(android.media.MediaPlayer.OnPreparedListener)})
     */
    public void start() {
        if (!useExo) {
            videoView.start();
        } else {
            emExoPlayer.setPlayWhenReady(true);
        }

        if (defaultControls != null) {
            defaultControls.updatePlayPauseImage(true);
            defaultControls.hideDelayed(DefaultControls.DEFAULT_CONTROL_HIDE_DELAY);
        }

        playRequested = true;

        listenerMux.setNotifiedCompleted(false);
    }

    /**
<<<<<<< HEAD
     * If a video is currently in playback, it will be paused
=======
     * If a video is currently in playback, it will be paused and the progressPoll
     * will be stopped (see {@link #startProgressPoll(EMProgressCallback)})
>>>>>>> b5b9c6a7
     */
    public void pause() {
        if (!useExo) {
            videoView.pause();
        } else {
            emExoPlayer.setPlayWhenReady(false);
        }

        if (defaultControls != null) {
            defaultControls.updatePlayPauseImage(false);
            defaultControls.show();
        }

        playRequested = false;
    }

    /**
     * If a video is currently in playback then the playback will be stopped
     */
    public void stopPlayback() {
        if (!useExo) {
            videoView.stopPlayback();
        } else {
            emExoPlayer.setPlayWhenReady(false);
        }

        if (defaultControls != null) {
            defaultControls.updatePlayPauseImage(false);
            defaultControls.show();
        }

        playRequested = false;
    }

    /**
     * If a video is currently in playback then the playback will be suspended
     */
    public void suspend() {
        if (!useExo) {
            videoView.suspend();
        } else {
            emExoPlayer.release();
        }

        if (defaultControls != null) {
            defaultControls.updatePlayPauseImage(false);
            defaultControls.show();
        }

        playRequested = false;
    }

    /**
     * Retrieves the duration of the current audio item.  This should only be called after
     * the item is prepared (see {@link #setOnPreparedListener(android.media.MediaPlayer.OnPreparedListener)}).
     * If {@link #overrideDuration(int)} is set then that value will be returned.
     *
     * @return The millisecond duration of the video
     */
    public long getDuration() {
        if (overriddenDuration >= 0) {
            return overriddenDuration;
        }

        if (!listenerMux.isPrepared()) {
            return 0;
        }

        if (!useExo) {
            return videoView.getDuration();
        }

        return emExoPlayer.getDuration();
    }

    /**
     * Setting this will override the duration that the item may actually be.  This method should
     * only be used when the item doesn't return the correct duration such as with audio streams.
     * This only overrides the current audio item.
     *
     * @param duration The duration for the current media item or &lt; 0 to disable
     */
    public void overrideDuration(int duration) {
        overriddenDuration = duration;
    }

    /**
     * Retrieves the current position of the audio playback.  If an audio item is not currently
     * in playback then the value will be 0.  This should only be called after the item is
     * prepared (see {@link #setOnPreparedListener(android.media.MediaPlayer.OnPreparedListener)})
     *
     * @return The millisecond value for the current position
     */
    public long getCurrentPosition() {
        if (overridePosition) {
            return positionOffset + overriddenPositionStopWatch.getTime();
        }

        if (!listenerMux.isPrepared()) {
            return 0;
        }

        if (!useExo) {
            return positionOffset + videoView.getCurrentPosition();
        }

        return positionOffset + emExoPlayer.getCurrentPosition();
    }

    /**
     * Sets the amount of time to change the return value from {@link #getCurrentPosition()}.
     * This value will be reset when a new audio item is selected.
     *
     * @param offset The millisecond value to offset the position
     */
    public void setPositionOffset(int offset) {
        positionOffset = offset;
    }

    /**
     * Restarts the audio position to the start if the position is being overridden (see {@link #overridePosition(boolean)}).
     * This will be the value specified with {@link #setPositionOffset(int)} or 0 if it hasn't been set.
     */
    public void restartOverridePosition() {
        overriddenPositionStopWatch.reset();
    }

    /**
     * Sets if the audio position should be overridden, allowing the time to be restarted at will.  This
     * is useful for streaming audio where the audio doesn't have breaks between songs.
     *
     * @param override True if the position should be overridden
     */
    public void overridePosition(boolean override) {
        if (override) {
            overriddenPositionStopWatch.start();
        } else {
            overriddenPositionStopWatch.stop();
        }

        overridePosition = override;
    }

    /**
     * Retrieves the current buffer percent of the video.  If a video is not currently
     * prepared or buffering the value will be 0.  This should only be called after the video is
     * prepared (see {@link #setOnPreparedListener(android.media.MediaPlayer.OnPreparedListener)})
     *
     * @return The integer percent that is buffered [0, 100] inclusive
     */
    public int getBufferPercentage() {
        if (!useExo) {
            return videoView.getBufferPercentage();
        }

        return emExoPlayer.getBufferedPercentage();
    }

    /**
     * Sets the listener to inform of any exoPlayer events
     *
     * @param listener The listener
     */
    public void addExoPlayerListener(ExoPlayerListener listener) {
        listenerMux.addExoPlayerListener(listener);
    }

    /**
     * Removes the specified listener for the ExoPlayer.
     *
     * @param listener The listener to remove
     */
    public void removeExoPlayerListener(ExoPlayerListener listener) {
        listenerMux.removeExoPlayerListener(listener);
    }


    /**
     * Sets the listener to inform of VideoPlayer prepared events
     *
     * @param listener The listener
     */
    public void setOnPreparedListener(MediaPlayer.OnPreparedListener listener) {
        listenerMux.setOnPreparedListener(listener);
    }

    /**
     * Sets the listener to inform of VideoPlayer completion events
     *
     * @param listener The listener
     */
    public void setOnCompletionListener(MediaPlayer.OnCompletionListener listener) {
        listenerMux.setOnCompletionListener(listener);
    }

    /**
     * Sets the listener to inform of playback errors
     *
     * @param listener The listener
     */
    public void setOnErrorListener(MediaPlayer.OnErrorListener listener) {
        listenerMux.setOnErrorListener(listener);
    }

    /**
     * Sets the listener to inform of media information events.
     *
     * @param listener The listener
     */
    public void setOnInfoListener(MediaPlayer.OnInfoListener listener) {
        listenerMux.setOnInfoListener(listener);
    }

    /**
     * Performs the functionality to stop the progress polling, and stop any other
     * procedures from running that we no longer need.
     */
    private void onPlaybackEnded() {
        stopPlayback();
        pollRepeater.stop();
    }

    private class MuxNotifier extends EMListenerMux.EMListenerMuxNotifier {
        @Override
        public boolean shouldNotifyCompletion(long endLeeway) {
            return getCurrentPosition() + endLeeway >= getDuration();
        }

        @Override
        public void onExoPlayerError(Exception e) {
            if (emExoPlayer != null) {
                emExoPlayer.forcePrepare();
            }
        }

        @Override
        public void onMediaPlaybackEnded() {
            onPlaybackEnded();
        }

        @Override
        public void onVideoSizeChanged(int width, int height, float pixelWidthHeightRatio) {
            //Makes sure we have the correct aspect ratio
            float videoAspectRatio = height == 0 ? 1 : (width * pixelWidthHeightRatio) / height;
            exoVideoTextureView.setAspectRatio(videoAspectRatio);

            //Since the ExoPlayer will occasionally return an unscaled video size, we will make sure
            // we are using scaled values when updating the shutters
            if (width < getWidth() && height < getHeight()) {
                width = getWidth();
                height = (int)(width / videoAspectRatio);
                if (height > getHeight()) {
                    height = getHeight();
                    width = (int)(height * videoAspectRatio);
                }
            }

            updateVideoShutters(getWidth(), getHeight(), width, height);
        }

        @Override
        public void onPrepared() {
            if (defaultControls != null) {
                defaultControls.setDuration(getDuration());
                defaultControls.loadCompleted();
            }
        }

        @Override
        public void onPreviewImageStateChanged(boolean toVisible) {
            if (previewImageView != null) {
                previewImageView.setVisibility(toVisible ? View.VISIBLE : View.GONE);
            }
        }

        public void updateVideoShutters(int viewWidth, int viewHeight, int videoWidth, int videoHeight) {
            //Sets the horizontal shutter (top and bottom) sizes
            int shutterHeight = calculateVerticalShutterSize(viewHeight, videoHeight);
            if (shutterTop != null) {
                shutterTop.getLayoutParams().height = shutterHeight;
                shutterTop.requestLayout();
            }

            if (shutterBottom != null) {
                shutterBottom.getLayoutParams().height = shutterHeight;
                shutterBottom.requestLayout();
            }

            //Sets the vertical shutter (left and right) sizes
            int shutterWidth = calculateSideShutterSize(viewWidth, videoWidth);
            if (shutterLeft != null) {
                shutterLeft.getLayoutParams().width = shutterWidth;
                shutterLeft.requestLayout();
            }

            if (shutterRight != null) {
                shutterRight.getLayoutParams().width = shutterWidth;
                shutterRight.requestLayout();
            }
        }

        private int calculateVerticalShutterSize(int viewHeight, int videoHeight) {
            int shutterSize = (viewHeight - videoHeight) / 2;
            return (viewHeight - videoHeight) % 2 == 0 ? shutterSize : shutterSize +1;
        }

        private int calculateSideShutterSize(int viewWidth, int videoWidth) {
            int shutterSize = (viewWidth - videoWidth) / 2;
            return (viewWidth - videoWidth) % 2 == 0 ? shutterSize : shutterSize +1;
        }
    }

    @TargetApi(Build.VERSION_CODES.JELLY_BEAN)
    private class EMExoVideoSurfaceTextureListener implements TextureView.SurfaceTextureListener {

        @Override
        public void onSurfaceTextureAvailable(SurfaceTexture surface, int width, int height) {
            if (emExoPlayer != null) {
                emExoPlayer.setSurface(new Surface(surface));
                if (playRequested) {
                    emExoPlayer.setPlayWhenReady(true);
                }
            }
        }

        @Override
        public void onSurfaceTextureSizeChanged(SurfaceTexture surface, int width, int height) {
            // Purposefully left blank
        }

        @Override
        public boolean onSurfaceTextureDestroyed(SurfaceTexture surface) {
            if (emExoPlayer != null) {
                emExoPlayer.blockingClearSurface();
            }

            return true;
        }

        @Override
        public void onSurfaceTextureUpdated(SurfaceTexture surface) {
            // Purposefully left blank
        }
    }

    /**
     * Monitors the view click events to show the default controls if they are enabled.
     */
    private class TouchListener extends GestureDetector.SimpleOnGestureListener implements OnTouchListener {
        private GestureDetector gestureDetector;

        public TouchListener(Context context) {
            gestureDetector = new GestureDetector(context, this);
        }

        @Override
        public boolean onTouch(View v, MotionEvent event) {
            gestureDetector.onTouchEvent(event);
            return true;
        }

        @Override
        public boolean onSingleTapConfirmed(MotionEvent e) {
            if (defaultControls != null) {
                defaultControls.show();

                if (isPlaying()) {
                    defaultControls.hideDelayed(DefaultControls.DEFAULT_CONTROL_HIDE_DELAY);
                }
            }

            return true;
        }
    }

    /**
     * Since the default Android VideoView will consume the touch events
     * without calling super
     */
    public static class TouchVideoView extends VideoView {
        private OnTouchListener touchListener;

        public TouchVideoView(Context context) {
            super(context);
        }

        public TouchVideoView(Context context, AttributeSet attrs) {
            super(context, attrs);
        }

        public TouchVideoView(Context context, AttributeSet attrs, int defStyleAttr) {
            super(context, attrs, defStyleAttr);
        }

        @TargetApi(Build.VERSION_CODES.LOLLIPOP)
        public TouchVideoView(Context context, AttributeSet attrs, int defStyleAttr, int defStyleRes) {
            super(context, attrs, defStyleAttr, defStyleRes);
        }

        @Override
        public boolean onTouchEvent(MotionEvent ev) {
            boolean flag = false;
            if (touchListener != null) {
                flag = touchListener.onTouch(this, ev);
            }

            return flag || super.onTouchEvent(ev);
        }

        @Override
        public void setOnTouchListener(OnTouchListener listener) {
            touchListener = listener;
            super.setOnTouchListener(listener);
        }
    }
}<|MERGE_RESOLUTION|>--- conflicted
+++ resolved
@@ -39,7 +39,6 @@
 import android.widget.RelativeLayout;
 import android.widget.VideoView;
 
-<<<<<<< HEAD
 import com.devbrackets.android.exomedia.core.builder.DashRenderBuilder;
 import com.devbrackets.android.exomedia.core.builder.HlsRenderBuilder;
 import com.devbrackets.android.exomedia.core.builder.RenderBuilder;
@@ -49,19 +48,6 @@
 import com.devbrackets.android.exomedia.type.MediaSourceType;
 import com.devbrackets.android.exomedia.util.EMDeviceUtil;
 import com.devbrackets.android.exomedia.util.MediaType;
-=======
-import com.devbrackets.android.exomedia.builder.DashRenderBuilder;
-import com.devbrackets.android.exomedia.builder.HlsRenderBuilder;
-import com.devbrackets.android.exomedia.builder.RenderBuilder;
-import com.devbrackets.android.exomedia.builder.SmoothStreamRenderBuilder;
-import com.devbrackets.android.exomedia.event.EMMediaProgressEvent;
-import com.devbrackets.android.exomedia.exoplayer.EMExoPlayer;
-import com.devbrackets.android.exomedia.listener.EMProgressCallback;
-import com.devbrackets.android.exomedia.listener.ExoPlayerListener;
-import com.devbrackets.android.exomedia.type.MediaSourceType;
-import com.devbrackets.android.exomedia.util.EMDeviceUtil;
-import com.devbrackets.android.exomedia.util.MediaUtil;
->>>>>>> b5b9c6a7
 import com.devbrackets.android.exomedia.util.Repeater;
 import com.devbrackets.android.exomedia.util.StopWatch;
 import com.devbrackets.android.exomedia.widget.DefaultControls;
@@ -206,7 +192,6 @@
     private void setup(Context context, @Nullable AttributeSet attrs) {
         useExo = Build.VERSION.SDK_INT >= Build.VERSION_CODES.JELLY_BEAN && EMDeviceUtil.isDeviceCTSCompliant();
 
-<<<<<<< HEAD
         //TODO: we need this in the DefaultControls
 //        pollRepeater.setRepeatListener(new Repeater.RepeatListener() {
 //            @Override
@@ -218,14 +203,6 @@
 //                }
 //            }
 //        });
-=======
-                if (progressCallback != null) {
-                    progressCallback.onProgressUpdated(currentMediaProgressEvent);
-                }
-
-            }
-        });
->>>>>>> b5b9c6a7
 
         initView(context);
         readAttributes(context, attrs);
@@ -445,61 +422,6 @@
         }
     }
 
-<<<<<<< HEAD
-=======
-    /**
-     * Sets the delay to use when notifying of progress.  The
-     * default is 33 milliseconds, or 30 frames-per-second
-     *
-     * @param milliSeconds The millisecond delay to use
-     */
-    public void setProgressPollDelay(int milliSeconds) {
-        pollRepeater.setRepeaterDelay(milliSeconds);
-    }
-
-    /**
-     * Sets the callback to be informed of progress events.  This takes precedence over
-     * the bus events.
-     *
-     * @param progressCallback The callback to be notified of progress events or null
-     */
-    public void setProgressCallback(@Nullable EMProgressCallback progressCallback) {
-        this.progressCallback = progressCallback;
-    }
-
-    /**
-     * Starts the progress poll with the callback to be informed of the progress
-     * events.
-     *
-     * @param callback The Callback to inform of progress events
-     */
-    public void startProgressPoll(EMProgressCallback callback) {
-        setProgressCallback(callback);
-        startProgressPoll();
-    }
-
-    /**
-     * Starts the progress poll.  This should be called after you have previously called
-     * {@link #startProgressPoll(EMProgressCallback)}, otherwise you won't get notified
-     * of progress changes
-     */
-    public void startProgressPoll() {
-        if (defaultControls != null || progressCallback != null) {
-            pollRepeater.start();
-        }
-    }
-
-    /**
-     * Stops the progress poll
-     * (see {@link #startProgressPoll()})
-     */
-    public void stopProgressPoll() {
-        if (defaultControls == null) {
-            pollRepeater.stop();
-        }
-    }
-
->>>>>>> b5b9c6a7
     /***********************************
      * Start of the media control APIs *
      ***********************************/
@@ -520,10 +442,6 @@
         } else if (defaultControls != null && !enabled) {
             removeView(defaultControls);
             defaultControls = null;
-<<<<<<< HEAD
-=======
-            stopProgressPoll();
->>>>>>> b5b9c6a7
         }
 
         //Sets the onTouch listener to show the default controls
@@ -714,12 +632,7 @@
     }
 
     /**
-<<<<<<< HEAD
      * If a video is currently in playback, it will be paused
-=======
-     * If a video is currently in playback, it will be paused and the progressPoll
-     * will be stopped (see {@link #startProgressPoll(EMProgressCallback)})
->>>>>>> b5b9c6a7
      */
     public void pause() {
         if (!useExo) {
