--- conflicted
+++ resolved
@@ -63,7 +63,7 @@
  * JellyBean.  On devices with JellyBean and up we will use the ExoPlayer in order to
  * better support HLS streaming and full 1080p video resolutions which the VideoView
  * struggles with, and in some cases crashes.
- * <p/>
+ * <p>
  * To an external user this view should have the same APIs used with the standard VideoView
  * to help with quick implementations.
  */
@@ -825,14 +825,7 @@
 
         @Override
         public void onVideoSizeChanged(int width, int height, int unAppliedRotationDegrees, float pixelWidthHeightRatio) {
-<<<<<<< HEAD
-            //Makes sure we have the correct aspect ratio
-            float videoAspectRatio = height == 0 ? 1 : (width * pixelWidthHeightRatio) / height;
-            videoViewImpl.updateAspectRatio(videoAspectRatio);
-            videoViewImpl.updateIntrinsicVideoSize(width, height);
-=======
             videoViewImpl.onVideoSizeChanged(width, height);
->>>>>>> 4d07c817
 
             //Since the ExoPlayer will occasionally return an unscaled video size, we will make sure
             // we are using scaled values when updating the shutters
