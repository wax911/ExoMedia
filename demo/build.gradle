--- conflicted
+++ resolved
@@ -2,11 +2,7 @@
 
 dependencies {
     compile project(':library')
-<<<<<<< HEAD
-    compile 'com.android.support:appcompat-v7:23.2.0'
-=======
     compile 'com.android.support:appcompat-v7:23.2.1'
->>>>>>> 3e82be0e
     compile 'com.squareup.picasso:picasso:2.5.2'
 
     // Playlist support
